--- conflicted
+++ resolved
@@ -539,7 +539,6 @@
             return False
         return True
 
-<<<<<<< HEAD
     def get_schedule_requests(self, function_name):
         """
         Returns a list of scheduling requests (i.e., ScheduleRequest
@@ -548,15 +547,14 @@
         if function_name in ['on_plugin_enable']:
             return [ScheduleRequest('wheelerlab.dropbot_dx',
                                     self.name),
-                    ScheduleRequest('wheelerlab.dmf_control_board',
+                    ScheduleRequest('wheelerlab.dmf_control_board_plugin',
                                     self.name)]
         return []
-=======
+
     def get_step_metadata(self):
         '''
         Returns
         -------
->>>>>>> 8662f1e1
 
             (OrderedDict) : Contents of `self.metadata` dictionary, updated
                 with the additional fields `batch_id`, `step_number`,
